 ----------------------------------------------------------------------------
--
--
-- Control Unit
--
-- RISC Control Unit for the AVR CPU. This contains the 16-bit instruction
-- register, logic for instruction decoding, and a finite state machine for
-- instruction cycle counts. It outputs all the necessary control signals for
-- executing instructions, including addressing, ALU operations, register
-- operations,
--
-- Ports:
--
-- Revision History:
-- 01/24/2019   Sophia Liu      Initial revision
-- 01/29/2019   Sundar Pandian  Testing Git, branches
-- 01/30/2019   Sundar Pandian  Initial architecture writeup
-- 01/31/2019   Sundar Pandian  added bitmask support
-- 02/01/2019   Sundar Pandian  debugged with testbench support
-- 02/06/2019   Sundar Pandian  Rewrote to match Glen's preferred structure
-- 02/07/2019   Sundar Pandian  Started adding support for AVR load/store instr
-- 02/09/2019   Sundar Pandian  Added documentation for AVR load/store ops
--
----------------------------------------------------------------------------
library ieee;
use ieee.std_logic_1164.all;
use ieee.numeric_std.all;
use ieee.std_logic_unsigned.all;

use work.opcodes.all;
use work.constants.all;

entity CU is
    port(
        ProgDB  : in std_logic_vector(ADDRSIZE-1 downto 0);     -- program memory data bus
        IR      : in std_logic_vector(IRSIZE-1 downto 0);       -- instruction register input
        SReg    : in std_logic_vector(REGSIZE-1 downto 0);      -- status flags
        load    : buffer std_logic;                             -- load output to tell IR register
                                                                --  when to fetch new instruction

        Immed       : out std_logic_vector(REGSIZE-1 downto 0); -- immediate value K
        ImmedEn     : out std_logic;                            -- mux ctrl signal for immed into ALU A Reg

        -- to register unit
        RegWEn      : out std_logic;                                -- register write enable
        RegWSel     : out std_logic_vector(RADDRSIZE-1 downto 0);   -- register write select
        RegSelA     : out std_logic_vector(RADDRSIZE-1 downto 0);   -- register A select
        RegSelB     : out std_logic_vector(RADDRSIZE-1 downto 0);   -- register B select
        IORegWEn    : out std_logic;                                -- IO register write enable
        IORegWSel   : out std_logic_vector(IOADDRSIZE-1 downto 0);  -- IO register write select
        IndWEn      : out std_logic;                                -- Indirect Addr write enable
        IndAddrSel  : out ADDR_SEL;                                 -- Indirect Addr write select
        IOOutSel    : out std_logic;                                -- Mux ctrl signal for outputting IO reg to A Reg

        DataRd          : out std_logic;                        -- indicates data memory is being read, active lo
        DataWr          : out std_logic;                        -- indicates data memory is being written, active lo

        IORegOutEn  : out   std_logic;                          -- OUT command enable TODO delete

        -- to ALU and SReg
        ALUaddsub   : out ALU_ADDSUB;                           -- ALU adder/subber operation signals
        ALUsr       : out ALU_SR;                               -- ALU shifter/rotator operation signals
        ALUfop      : out ALU_FOPS;                             -- ALU F Block operation signals
        ALUcomneg   : out ALU_COMNEG;                           -- ALU com/neg operation signals
        ALUSel      : out ALU_SELECTS;                          -- ALU output select
        bitmask     : out BIT_MASK;                             -- mask for writing to flags (SReg)
        CPC         : out std_logic;                            -- bit for signalling to ALU when CPC is the op

        LoadIn      : out LOADIN_SEL;                           -- selects data line into reg
        SRegLd      : out   std_logic;                          -- select line to mux status reg source


        ---- Program memory access
        --ProgAddr: out std_logic_vector(15 downto 0);            -- address source for program memory unit
        --ProgLoad: out std_logic;                                -- load select for PC
        --ProgAddrSel : in std_logic_vector(1 downto 0);          -- program address source select

        -- Data memory access
        DataOffsetSel   : out OFFSET_SEL;                       -- data address offset source select
        PreSel          : out PREPOST_ADDR;                     -- data pre/post address select
        QOffset         : out std_logic_vector(Q_OFFSET_SIZE-1 downto 0); -- address offset for data memory unit
        DataDBWEn       : out std_logic;                        -- DataDB write enable
        DataABMux       : out std_logic;                        -- DataAB mux control signal

        --Reset       : out std_logic; -- active low reset signal -- routed directly to IO registers

        CLK         : in    std_logic                           -- system clock
    );

end CU;

--
--  CU Architecture
--

architecture RISC of CU is
    signal cycle_num    :   OP_CYCLE := ZERO_CYCLES;                -- TODO delete
    signal cycle        :   std_logic_vector(1 downto 0) := "00";   -- TODO delete
begin

    -- asynchronously decodes IR inputs
    decoder : process(IR, CLK)
    begin
            -- sets cycle number for op_codes
            -- defaults operations to 1 cycle
            cycle_num <= ONE_CYCLE;
            -- control signals default values, reset all write signal
            -- this way each operation only enables writes if necessary
            RegWEn      <= WRITE_DIS;
            IORegWEn    <= WRITE_DIS;
            IndWEn      <= WRITE_DIS;
            DataDBWEn   <= WRITE_DIS;
            -- disable immediate value muxing into ALU by default
            ImmedEn     <= IMM_DIS;
            -- defaults to no bit setting in SReg
            bitmask     <= MASK_NONE;
            -- defaults to not CPC operation
            CPC         <= CPC_RST;
            -- set F Block to pass through B Register Value by default
            ALUfop      <= FOP_B;
            -- set COMNEG block to pass through A Register Value by default
            ALUcomneg   <= COMNEG_NONE;
            -- default writing outputs from Reg A back into Reg space
            LoadIn <= LD_REGA;
            -- default to outputting from register space, not IO
            IOOutSel <= REG_A_OUT;
            -- default to loading from indirect addressing, not direct memory
            DataABMux <= IND_ADDR;
            -- default DataRd and DataWr to inactive, active low signals
            DataRd <= '1';
            DataWr <= '1';
            -- default address offset value is 0
            DataOffsetSel <= ZERO_SEL;

      --      -- considering single byte adder/subber ops:
      --      -- ADC, ADD, SBC, SUB, CPC, CP
      --      -- all of these have the top three bits in IR cleared
      --      if  std_match(IR, "000-------------") then
      --      --  000ooordddddrrrr  -- IR
      --          RegSelA <= IR(8 downto 4);
      --          RegSelB <= IR(9) & IR(3 downto 0);
      --          RegWSel <= IR(8 downto 4);
      --          BitMask <= MASK_ADD;

      --          -- enable Adder/Subber output
      --          ALUSel <= ADDSUBOUT;
      --          -- write enable encoded in IR
      --          -- CP and CPC doesn't rewrite register value, mapped in IR
      --          RegWEn <= IR(11);
      --          -- subber flag mapped in IR as function of 2 bits
      --          ALUaddsub(subFlag)  <= IR(11) xor IR(10);
      --          -- carry/nborrow bit mapped in IR
      --          if (IR(12) xor IR(11) xor IR(10)) = '1' then
      --              -- send carry bit to ALU
      --              ALUaddsub(CARRY_S1 downto CARRY_S0) <= CARRY_IN;
      --          else
      --              -- all no carry operations use same logic block with 
      --              -- carry in mapped in IR
      --              --  clear active-hi carry for add
      --              --  clear active-lo borrow for sub
      --              -- maps same as to subFlag
      --              if IR(11) xor IR(10) = '1' then
      --                  ALUaddsub(CARRY_S1 downto CARRY_S0) <= SET_CARRY;
      --              else
      --                  ALUaddsub(CARRY_S1 downto CARRY_S0) <= RST_CARRY;
      --              end if;
      --          end if;
      --      end if;

      --      -- considering word adder/subber ops
      --      if  std_match(IR, OpADIW) or std_match(IR, OpSBIW) then
      --      --  1001011oKKddKKKK  -- IR
      --          RegSelA <= IR(8 downto 4);
      --          RegSelB <= IR(9) & IR(3 downto 0);
      --          RegWSel <= IR(8 downto 4);
      --          BitMask <= MASK_ADIW;

      --          -- takes 2 cycles to complete operation
      --          cycle_num <= TWO_CYCLES;
      --          -- enable Adder/Subber operation
      --          ALUSel <= ADDSUBOUT;
      --          -- subFlag mapped in IR
      --          ALUaddsub(subFlag) <= IR(8);
      --          -- immediate value loads into second operand
      --          LoadReg <= LoadB;

      --          -- value in IR is offset added to register 24
      --          --  possible operands include {24, 26, 28, 30}
      --          --  low byte operation uses above bytes while high byte
      --          --    operation uses the next highest byte

      --          -- if just loaded IR, doing first cycle
      --          if load = '1' then
      --              -- mapping to immediate value in IR, max value of 63
      --              K <= "00" & IR(7 downto 6) & IR(3 downto 0);
      --              -- add/sub op mapped in 
      --              ALUaddsub(subFlag)  <= IR(8);
      --              -- carry/nborrow cleared
      --              if IR(8) = '1' then
      --                  ALUaddsub(CARRY_S1 downto CARRY_S0) <= SET_CARRY;
      --              else
      --                  ALUaddsub(CARRY_S1 downto CARRY_S0) <= RST_CARRY;
      --              end if;
      --              -- limits operand addresses
      --              RegSelA <= "11" & IR(5 downto 4) & '0';
      --              RegWSel <= "11" & IR(5 downto 4) & '0';
      --          elsif cycle = ZERO_CYCLES then
      --              -- add in 0
      --              K <= (others => '0');
      --              -- carry out from low byte carries in to high byte add
      --              ALUaddsub(CARRY_S1 downto CARRY_S0) <= CARRY_IN;
      --              -- previous operand addresses + 1
      --              RegSelA <= "11" & IR(5 downto 4) & '1';
      --              RegWSel <= "11" & IR(5 downto 4) & '1';
      --          end if;
                
      --      end if;

      --      -- considering word multiply op
      --      if  std_match(IR, OpMUL) then
      --          -- takes 2 cycles to complete operation
      --          cycle_num <= "10";
      --          -- enable MUL operation
      --          ALUSel <= MulEn;

      --          -- output of MUL op is saved in R1:R0
      --          --  low byte operation uses above bytes while high byte
      --          --    operation uses the next highest byte

      --          RegSelB <= IR(9) & IR(3 downto 0);
      --          -- first do low byte multiply
      --          if cycle = "00" then
      --              RegWSel <= "00000";
      --          elsif cycle = "01" then
      --              RegWSel <= "00001";
      --          end if;
                
      --          BitMask <= MASK_MUL;
      --      end if;

      --      -- considering immediate subber operations
      --      if  std_match(IR, OpSUBI) or std_match(IR, OpSBCI) or std_match(IR, OpCPI) then
      --          -- enable Adder/Subber operation
      --          ALUSel <= AddSubEn;
      --          -- carry/nborrow bit mapped in IR
      --          if IR(12) = '1' then
      --              -- send carry bit to ALU
      --              ALUaddsub(CARRY_S1 downto CARRY_S0) <= CARRY_IN;
      --          else
      --              -- all no carry operations use same logic block with 
      --              -- carry in mapped in IR
      --              --  clear active-hi carry for add
      --              --  clear active-lo borrow for sub
      --              -- maps same as to subFlag
      --              ALUaddsub(CARRY_S1 downto CARRY_S0) <= SET_CARRY;
      --          end if;
      --          -- subbing so subFlag active
      --          ALUaddsub(subFlag)  <= '1';
      --          -- CPI doesn't rewrite register, mapped in IR
      --          RegWEn <= IR(14);
      --          -- immediate value loads into second operand
      --          LoadReg <= LoadB;
      --          RegSelA <= '1' & IR(7 downto 4);
      --          RegWSel <= '1' & IR(7 downto 4);
      --          BitMask <= MASK_ADD;
      --      end if;

      --      -- considering incrementing/decrementing operations
      --      if  std_match(IR, OpINC) or std_match(IR, OpDEC) then
      --          -- enable Adder/Subber operation
      --          ALUSel <= AddSubEn;
      --          -- carry in mapped in IR
      --          --  clear active-hi carry for add
      --          --  clear active-lo borrow for sub
      --          -- maps same as to subFlag
      --          if IR(3) = '1' then
      --              ALUaddsub(CARRY_S1 downto CARRY_S0) <= SET_CARRY;
      --          else
      --              ALUaddsub(CARRY_S1 downto CARRY_S0) <= RST_CARRY;
      --          end if;
      --          -- add/sub conditional mapped in IR
      --          ALUaddsub(subFlag)  <= IR(3);
      --          K <= "00000001";
      --          -- immediate value loads into second operand
      --          LoadReg <= LoadB;
      --          RegWSel <= IR(8 downto 4);
      --          BitMask <= MASK_DECINC;
      --      end if;

      --      -- considering COM and NEG operations
      --      if  std_match(IR, OpCOM) or std_match(IR, OpNEG) then
      --          -- enable Adder/Subber operation
      --          ALUSel <= AddSubEn;
      --          -- carry in mapped in IR
      --          --  clear active-hi carry for add
      --          --  clear active-lo borrow for sub
      --          -- clear nborrow
      --          ALUaddsub(CARRY_S1 downto CARRY_S0) <= SET_CARRY;
      --          -- always subbing so set
      --          ALUaddsub(subFlag)  <= '1';
      --          -- either subtract operand from xFF or x00
      --          -- xFF for NEG
      --          -- x00 for COM
      --          K <= (others => IR(0));
      --          -- immediate value loads into first operand
      --          LoadReg <= LoadA;
      --          -- data into register value from register A output
      --          LoadIn  <= LdRegA;
      --          RegWSel <= IR(8 downto 4);
      --          -- set bitmask based on if COM op or NEG op
      --          if IR(0) = '0' then
      --              BitMask <= MASK_COM;
      --          else
      --              BitMask <= MASK_NEG;
      --          end if;
      --      end if;

      --      if  std_match(IR, OpAND) or std_match(IR, OpANDI) then
      --          -- enable F Block Operation
      --          ALUSel <= FBlockEn;
      --          -- select AND operation
      --          ALUfop <= OP_AND;
      --          if IR(14) = '1' then
      --              -- immediate value loads into second operand if ANDI op
      --              LoadReg <= LoadB;
      --          end if;
      --          RegWSel <= IR(8 downto 4);
      --          -- ANDI operation only maps to upper half of register space
      --          if IR(14) = '1' then
      --              RegSelA(4) <= '1';
      --              RegWSel(4) <= '1';
      --          end if;
      --          RegSelB <= IR(9) & IR(3 downto 0);
      --          BitMask <= MASK_ANDOR;
      --      end if;

      --      if  std_match(IR, OpOR) or std_match(IR, OpORI) then
      --          -- enable F Block Operation
      --          ALUSel <= FBlockEn;
      --          -- select OR operation
      --          ALUfop <= OP_OR;
      --          if IR(14) = '1' then
      --              -- immediate value loads into second operand
      --              LoadReg <= LoadB;
      --          end if;
      --          RegWSel <= IR(8 downto 4);
      --          -- ORI operation only maps to upper half of register space
      --          if IR(14) = '1' then
      --              RegSelA(4) <= '1';
      --              RegWSel(4) <= '1';
      --          end if;
      --          RegSelB <= IR(9) & IR(3 downto 0);
      --          BitMask <= MASK_ANDOR;
      --      end if;

      --      if  std_match(IR, OpEOR) then
      --          -- enable F Block Operation
      --          ALUSel <= FBlockEn;
      --          -- select XOR operation
      --          ALUfop <= OP_XOR;
      --          RegWSel <= IR(8 downto 4);
      --          RegSelB <= IR(9) & IR(3 downto 0);
      --          BitMask <= MASK_EOR;
      --      end if;

      --      if  std_match(IR, OpLSR) then
      --          -- enable shifter/rotator operation
      --          ALUSel <= ShiftEn;
      --          -- select LSR operation
      --          ALUsr <= OP_LSR;
      --          RegWSel <= IR(8 downto 4);
      --          BitMask <= MASK_SHIFT;
      --      end if;

      --      if  std_match(IR, OpASR) then
      --          -- enable shifter/rotator operation
      --          ALUSel <= ShiftEn;
      --          -- select LSR operation
      --          ALUsr <= OP_ASR;
      --          RegWSel <= IR(8 downto 4);
      --          BitMask <= MASK_SHIFT;
      --      end if;

      --      if  std_match(IR, OpROR) then
      --          -- enable shifter/rotator operation
      --          ALUSel <= ShiftEn;
      --          -- select LSR operation
      --          ALUOp <= OP_ROR;
      --          -- ROR op uses carry bit from last operation ----------- TODO
      --          ALUsr(CARRY_S1 downto CARRY_S0) <= CARRY_IN;
      --          RegWSel <= IR(8 downto 4);
      --          BitMask <= MASK_SHIFT;
      --      end if;

      --      if  std_match(IR, OpBCLR) or std_match(IR, OpBSET) then
      --          -- status register source is Control Unit
      --          SRegLd <= LdSRCtrlU;
      --          -- set or reset all status register outputs
      --          SRegOut <= (others => not IR(7));
      --          -- specific bit to be cleared/set uses bitmask
      --          --  clear bitmask
      --          bitmask <= (others => '0');
      --          --  then set proper bit high in bitmask
      --          bitmask(conv_integer(IR(6 downto 4))) <= '1';
      --      end if;

      --      if  std_match(IR, OpBLD) or std_match(IR, OpBST) then
					 --ALUOp(0) <= SReg(6); -- send transfer bit to ALU
      --          ALUSel <= PassThruEn;
      --          RegWSel <= IR(8 downto 4);
      --          -- clear bitmask
      --          BitMask <= (others => '0');
      --          -- store/loads T bit
      --          BitMask(T_SREG) <= IR(T_IR);
      --      end if;

      --      if std_match(IR, OpSWAP) then
      --          -- register array handles nibble swapping
      --          LoadReg <= LoadSwap;
      --          LoadIn <= LdRegA;
      --          RegWSel <= IR(8 downto 4);
      --          BitMask <= MASK_NONE;
      --      end if;

      --      if std_match(IR, OpIN) or std_match(IR, OpOUT) then
      --          -- not done
      --          RegWSel <= IR(8 downto 4);
      --          RegWEn     <= IR(11);
      --          IORegInEn  <= not IR(11);
      --          IORegOutEn <= IR(11);
      --          LoadIn <= LdIO;
      --      end if;

            if  std_match(IR, OpLDX) or
                std_match(IR, OpLDXI) or
                std_match(IR, OpLDXD) or
                std_match(IR, OpLDYI) or
                std_match(IR, OpLDYD) or
                std_match(IR, OpLDZI) or
                std_match(IR, OpLDZD) then
                -- 1001000dddddoooo
<<<<<<< HEAD
                    cycle_num <= TWO_CYCLES;            -- takes 2 cycles to complete operation

                    LoadIn <= LD_DB;                    -- loading values into register space from DataDB
                    
                    DataOffsetSel <= IR(1 downto 0);    -- offset values for 0, +1, -1 stored in low two bits of IR, IR(1..0)
                                                        -- add  0 -> "00" = ZERO_SEL
                                                        -- add +1 -> "01" = INC_SEL
                                                        -- add -1 -> "10" = DEC_SEL 
                    
                    PreSel <= IR(1);                    -- pre flag setting stored in IR(1)
                                                        -- pre-op -> IR(1) = '1' = PRE_ADDR
                                                        -- pre-op -> IR(0) = '0' = POST_ADDR
                    
                    IndAddrSel <= IR(3 downto 2);       -- indirect addressing stored in IR(3..2)
                                                        -- X -> IR(3..2) = "11" = X_SEL
                                                        -- Y -> IR(3..2) = "10" = Y_SEL
                                                        -- Z -> IR(3..2) = "00" = Z_SEL
                    
                    RegWSel <= IR(8 downto 4);          -- Operand 1 is the register being written to, loc in IR(8..4)

                    if cycle = ZERO_CYCLES then         -- during first cycle
                        if IR(1) = PRE_ADDR then
                            IndWEn <= WRITE_EN;
                        end if;
=======
                    -- takes 2 cycles to complete operation
                    cycle_num <= TWO_CYCLES;
                    -- loading values into register space from DataDB
                    LoadIn <= LD_DB;
                    -- offset values for 0, +1, -1 stored in low two bits of IR
                    -- add  0 -> "00" = ZERO_SEL
                    -- add +1 -> "01" = INC_SEL
                    -- add -1 -> "10" = DEC_SEL
                    DataOffsetSel <= IR(1 downto 0);
                    -- pre flag setting stored in IR(1)
                    -- pre-op -> IR(1) = '1' = PRE_ADDR
                    -- pre-op -> IR(0) = '0' = POST_ADDR
                    PreSel <= IR(1);
                    -- indirect addressing stored in IR(3..2)
                    -- X -> IR(3..2) = "11" = X_SEL
                    -- Y -> IR(3..2) = "10" = Y_SEL
                    -- Z -> IR(3..2) = "00" = Z_SEL
                    IndAddrSel <= IR(3 downto 2);
                    -- Operand 1 is the register being written to, loc in IR(8..4)
                    RegWSel <= IR(8 downto 4);
                    -- during first cycle
                    if cycle = ZERO_CYCLES then
                        --if IR(1) = PRE_ADDR then
                        --    IndWEn <= WRITE_EN;
                        --end if;
                        -- do nothing
>>>>>>> fad26233
                    else
                        --if IR(1) = POST_ADDR then
                            IndWEn <= WRITE_EN;
                        --else
                        --    DataOffsetSel <= ZERO_SEL;
                        --end if;
                        -- DataRd = CLK for the second cycle in Ld operations
                        DataRd <= CLK;
                        RegWEn <= WRITE_EN;
                    end if;
            end if;

            if  std_match(IR, OpLDDY) or std_match(IR, OpLDDZ) then
                -- 10q0qq0dddddoqqq
                    -- takes 2 cycles to complete operation
                    cycle_num <= TWO_CYCLES;
                    -- loading values into register space from DataDB
                    LoadIn <= LD_DB;
                    -- offset values is the q offset, encoded in the IR
                    -- all q bits as seen above: IR(13)&IR(11..10)&IR(2..0)
                    QOffset <= IR(13) & IR(11 downto 10) & IR(2 downto 0);
                    -- Data Offset is now the q offset value
                    DataOffsetSel <= OFFS_SEL;
                    -- pre flag set to output to address bus whenever add op done
                    PreSel <= PRE_ADDR;
                    -- indirect addressing stored in IR(3), while setting LSB = '0'
                    -- Y -> IR(3..2) = "10" = Y_SEL
                    -- Z -> IR(3..2) = "00" = Z_SEL
                    IndAddrSel <= IR(3) & '0';
                    -- Operand 1 is the register being written to, loc in IR(8..4)
                    RegWSel <= IR(8 downto 4);
                    -- during first cycle
                    if cycle = ZERO_CYCLES then
                        -- do nothing
                    else
                        DataRd <= CLK;
                        RegWEn <= WRITE_EN;
                    end if;
            end if;

            if  std_match(IR, OpLDS) then
                -- 1001000ddddd0000
                    -- takes 2 cycles to complete operation
                    cycle_num <= THREE_CYCLES;
                    -- loading values into register space from DataDB
                    LoadIn <= LD_DB;

                    -- Operand 1 is the register being written to, loc in IR(8..4)
                    RegWSel <= IR(8 downto 4);
                    -- during first cycle
                    if cycle = ZERO_CYCLES then
                        -- do nothing
                    elsif cycle = ONE_CYCLE then
                        DataABMux <= MEM_ADDR;
                    else
                        DataABMux <= MEM_ADDR;
                        DataRd <= CLK;
                        RegWEn <= WRITE_EN;
                        -- RegIn into register needs to be DataDB here
                    end if;
            end if;

            if  std_match(IR, OpSTX) or
                std_match(IR, OpSTXI) or
                std_match(IR, OpSTXD) or
                std_match(IR, OpSTYI) or
                std_match(IR, OpSTYD) or
                std_match(IR, OpSTZI) or
                std_match(IR, OpSTZD) then
                -- 1001001dddddoooo
                    -- takes 2 cycles to complete operation
                    cycle_num <= TWO_CYCLES;
                    -- loading values from RegA into DataDB so no change from default

                    -- offset values for 0, +1, -1 stored in low two bits of IR
                    -- add  0 -> "00" = ZERO_SEL
                    -- add +1 -> "01" = INC_SEL
                    -- add -1 -> "10" = DEC_SEL
                    DataOffsetSel <= IR(1 downto 0);
                    -- pre flag setting stored in IR(1)
                    -- pre-op -> IR(1) = '1' = PRE_ADDR
                    -- pre-op -> IR(0) = '0' = POST_ADDR
                    PreSel <= IR(1);
                    -- indirect addressing stored in IR(3..2)
                    -- X -> IR(3..2) = "11" = X_SEL
                    -- Y -> IR(3..2) = "10" = Y_SEL
                    -- Z -> IR(3..2) = "00" = Z_SEL
                    IndAddrSel <= IR(3 downto 2);
                    -- Operand 1 is the register being read from, loc in IR(8..4)
                    RegSelA <= IR(8 downto 4);
                    -- during first cycle
                    if cycle = ZERO_CYCLES then
                        --if IR(1) = PRE_ADDR then
                        --    IndWEn <= WRITE_EN;
                        --end if;
                        --PreSel <= POST_ADDR;
                    else
                        --PreSel <= POST_ADDR;
                        --if IR(1) = POST_ADDR then
                            IndWEn <= WRITE_EN;
                        --else
                        --    DataOffsetSel <= ZERO_SEL;
                        --end if;
                        -- DataWr = CLK for the second cycle in Ld operations
                        DataWr <= CLK;
                        DataDBWEn <= WRITE_EN;
                    end if;
            end if;

            if  std_match(IR, OpSTDZ) or std_match(IR, OpSTDY) then
                -- 10q0qq1rrrrroqqq
                    -- takes 2 cycles to complete operation
                    cycle_num <= TWO_CYCLES;
                    -- loading values into register space from RegA so no change from default

                    -- offset values is the q offset, encoded in the IR
                    -- all q bits as seen above: IR(13)&IR(11..10)&IR(2..0)
                    QOffset <= IR(13) & IR(11 downto 10) & IR(2 downto 0);
                    -- Data Offset is now the q offset value
                    DataOffsetSel <= OFFS_SEL;
                    -- pre flag set to output to address bus whenever add op done
                    PreSel <= PRE_ADDR;
                    -- indirect addressing stored in IR(3), while setting LSB = '0'
                    -- Y -> IR(3)&'0' = "10" = Y_SEL
                    -- Z -> IR(3)&'0' = "00" = Z_SEL
                    IndAddrSel <= IR(3) & '0';
                    -- Operand 1 is the register read from, loc in IR(8..4)
                    RegSelA <= IR(8 downto 4);
                    -- during first cycle
                    if cycle = ZERO_CYCLES then
                        -- do nothing
                    else
                        -- DataRd = CLK for the second cycle in Ld operations
                        DataWr <= CLK;
                        DataDBWEn <= WRITE_EN;
                        -- RegIn into register needs to be DataDB here
                    end if;
            end if;

            if  std_match(IR, OpSTS) then
                -- 1001001rrrrr0000
                    -- takes 2 cycles to complete operation
                    cycle_num <= THREE_CYCLES;
                    -- loading values into register space from RegA so no change from default

                    -- Operand 1 is the register being written to, loc in IR(8..4)
                    RegSelA <= IR(8 downto 4);
                    -- during first cycle
                    if cycle = ZERO_CYCLES then
                        -- do nothing
                    elsif cycle = ONE_CYCLE then
                        DataABMux <= MEM_ADDR;
                    else
                        DataABMux <= MEM_ADDR;
                        -- DataRd = CLK for the second cycle in Ld operations
                        DataWr <= CLK;
                        DataDBWEn <= WRITE_EN;
                        -- RegIn into register needs to be DataDB here
                    end if;
            end if;

            if  std_match(IR, OpLDI) then
                -- 1110kkkkddddkkkk
                    -- takes 1 cycle to complete operation so no change from default
                    -- loading values into register space from DataDB
                    LoadIn <= LD_IMM;
                    -- Operand 1 is the register being written to
                    -- Immediate operations limited to upper half of register space
                    -- so, MSB of RADDRSIZE = '1' and rest is loc in IR(7..4)
                    RegWSel <= '1' & IR(7 downto 4);
                    -- immediate value found in k locs in IR, IR(11..8)&IR(3..0)
                    Immed <= IR(11 downto 8) & IR(3 downto 0);
                    RegWEn <= '1';
            end if;

            if  std_match(IR, OpPOP) then
                -- 1001000ddddd1111
                    -- takes 2 cycles to complete operation
                    cycle_num <= TWO_CYCLES;
                    -- loading values into register space from DataDB
                    LoadIn <= LD_DB;

                    IORegWSel <= "000000";
                    -- Popping pre-increments
                    DataOffsetSel <= INC_SEL;
                    PreSel <= PRE_ADDR;
                    -- indirect addressing stored in SP
                    IndAddrSel <= SP_SEL;
                    -- Operand 1 is the register being written to, loc in IR(8..4)
                    RegWSel <= IR(8 downto 4);
                    -- during first cycle
                    if cycle = ZERO_CYCLES then
                    else
                        IndWEn <= WRITE_EN;
                        -- DataRd = CLK for the second cycle in Ld operations
                        DataRd <= CLK;
                        RegWEn <= WRITE_EN;
                    end if;
            end if;

            if  std_match(IR, OpPUSH) then
                -- 1001001rrrrr1111
                    -- takes 2 cycles to complete operation
                    cycle_num <= TWO_CYCLES;
                    -- loading values from RegA into DataDB so no change from default
                    IORegWSel <= "000000";

                    -- Pushing post decrements
                    DataOffsetSel <= DEC_SEL;
                    PreSel <= POST_ADDR;
                    -- indirect addressing stored in Stack Pointer
                    IndAddrSel <= SP_SEL;
                    -- Operand 1 is the register being read from, loc in IR(8..4)
                    RegSelA <= IR(8 downto 4);
                    -- during first cycle
                    if cycle = ZERO_CYCLES then
                        -- do nothing
                    else
                        IndWEn <= WRITE_EN;
                        -- DataWr = CLK for the second cycle in Ld operations
                        DataWr <= CLK;
                        DataDBWEn <= WRITE_EN;
                    end if;
            end if;

            if  std_match(IR, OpMOV) then
                --001011rdddddrrrr
                    -- takes 1 cycle to complete operation so no change from default
                    -- loading values from RegA into RegB so no change from default loading
                    -- Operand 1 is the register being written to, loc in IR(8..4)
                    RegWSel <= IR(8 downto 4);
                    -- Operand 2 is the register being read from, loc in IR(9)&IR(3..0)
                    RegSelA <= IR(9) & IR(3 downto 0);
                    -- writing to register
                    RegWEn <= WRITE_EN;
            end if;

    end process decoder;

    -- load enable signal telling when to fetch next instruction
    -- cycle value is zero indexed so finaly value is one less than cycle_num
    load <= '1' when cycle = cycle_num-1 else
            '0';

    -- cycle counter, only operates when cycle_num /= 1
    FSM_noSM : process (CLK)
    begin
      if (rising_edge(CLK)) then
            if load = '0' then
                cycle <= cycle + 1;
            else
                cycle <= "00";
            end if;
      end if;
    end process FSM_noSM;

end RISC;













<|MERGE_RESOLUTION|>--- conflicted
+++ resolved
@@ -439,7 +439,7 @@
                 std_match(IR, OpLDZI) or
                 std_match(IR, OpLDZD) then
                 -- 1001000dddddoooo
-<<<<<<< HEAD
+
                     cycle_num <= TWO_CYCLES;            -- takes 2 cycles to complete operation
 
                     LoadIn <= LD_DB;                    -- loading values into register space from DataDB
@@ -461,43 +461,9 @@
                     RegWSel <= IR(8 downto 4);          -- Operand 1 is the register being written to, loc in IR(8..4)
 
                     if cycle = ZERO_CYCLES then         -- during first cycle
-                        if IR(1) = PRE_ADDR then
-                            IndWEn <= WRITE_EN;
-                        end if;
-=======
-                    -- takes 2 cycles to complete operation
-                    cycle_num <= TWO_CYCLES;
-                    -- loading values into register space from DataDB
-                    LoadIn <= LD_DB;
-                    -- offset values for 0, +1, -1 stored in low two bits of IR
-                    -- add  0 -> "00" = ZERO_SEL
-                    -- add +1 -> "01" = INC_SEL
-                    -- add -1 -> "10" = DEC_SEL
-                    DataOffsetSel <= IR(1 downto 0);
-                    -- pre flag setting stored in IR(1)
-                    -- pre-op -> IR(1) = '1' = PRE_ADDR
-                    -- pre-op -> IR(0) = '0' = POST_ADDR
-                    PreSel <= IR(1);
-                    -- indirect addressing stored in IR(3..2)
-                    -- X -> IR(3..2) = "11" = X_SEL
-                    -- Y -> IR(3..2) = "10" = Y_SEL
-                    -- Z -> IR(3..2) = "00" = Z_SEL
-                    IndAddrSel <= IR(3 downto 2);
-                    -- Operand 1 is the register being written to, loc in IR(8..4)
-                    RegWSel <= IR(8 downto 4);
-                    -- during first cycle
-                    if cycle = ZERO_CYCLES then
-                        --if IR(1) = PRE_ADDR then
-                        --    IndWEn <= WRITE_EN;
-                        --end if;
-                        -- do nothing
->>>>>>> fad26233
-                    else
-                        --if IR(1) = POST_ADDR then
-                            IndWEn <= WRITE_EN;
-                        --else
-                        --    DataOffsetSel <= ZERO_SEL;
-                        --end if;
+                                                        -- do nothing
+                    else                                -- during second cycle
+                        IndWEn <= WRITE_EN;             
                         -- DataRd = CLK for the second cycle in Ld operations
                         DataRd <= CLK;
                         RegWEn <= WRITE_EN;
