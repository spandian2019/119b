--- conflicted
+++ resolved
@@ -38,15 +38,9 @@
 
 entity ProgMIU is
     port(
-<<<<<<< HEAD
-	    reset	: in std_logic;
-        clock   : in std_logic;
-        Load    : in std_logic;                     -- load select for PC, from CU
-=======
-	   reset	: in std_logic;         -- active low reset signal
+	    reset	: in std_logic;         -- active low reset signal
         clock   : in std_logic;         -- system clock
         Load    : in std_logic;         -- load select for PC, from CU
->>>>>>> 8fa025bb
         AddrSourceSel : in SOURCE_SEL;  -- address source select, from CU
         IR_input: in std_logic_vector(ADDRSIZE-1 downto 0); -- instruction reg
 
