

----------------------------------------------------------------------------
--
--
-- Arithmetic Logic Unit
--
-- ALU implementation for the AVR CPU, responsible for arithmetic and logic
-- operations, including boolean operations, shifts and rotates, bit functions,
-- addition, subtraction, and comparison. The operands may be registers or
-- immediate values.
-- The ALU consists of a functional block for logical operations,
-- an adder/subtracter, and a shifter/rotator. It takes several control
-- signals from the control unit as inputs, along with the operands A
-- and B from the register array, or from an immediate value encoded in the
-- instruction. It outputs the computed result and computed flags.
--
-- Ports:
--  Inputs:
--        ALUOp   - 4 bit operation control signal
--        ALUSel  - 3 bit control signal for the final operation select
--        RegA    - 8 bit operand A
--        RegB    - 8 bit operand B, or immediate value
--
--  Outputs:
--        RegOut  - 8 bit output result
--        StatusOut - 8 bit status flags to status register
--
-- Revision History:
-- 01/24/2019   Sophia Liu      Initial revision
-- 01/28/2019   Sophia Liu      Initial architecture revision
-- 01/31/2019   Sundar Pandian  Added support for BST, BLD
-- 02/01/2019   Sophia Liu      Updates for CU support
-- 02/06/2019   Sundar Pandian  Changed structure so ALU does it all
--
----------------------------------------------------------------------------
library ieee;
use ieee.std_logic_1164.all;
use ieee.numeric_std.all;
use ieee.std_logic_unsigned.all;

use work.opcodes.all;

use work.ALUconstants.all;

entity ALU is
    port(
        -- from CU
        ALUASOp     : in    ALU_ADDSUB;     -- add/sub operation control signals
        ALUSROp     : in    ALU_SR;         -- shift/rotate operation control signals
        ALUFOp      : in    ALU_FOPS;       -- F-block operation control signals
        ALUCNOp     : in    ALU_COMNEG;     -- COM/NEG operation control signals
        ALUSel      : in    ALU_SELECTS;    -- operation select

        BitMask     : in    std_logic_vector(REGSIZE-1 downto 0);
        BSetClr     : in    std_logic; -- value to set/clear status register bit
        CPC         : in    std_logic; -- control for cpc command, to set zero flag appropriately

        -- from Regs
        RegA        : in    std_logic_vector(REGSIZE-1 downto 0); -- operand A
        RegB        : in    std_logic_vector(REGSIZE-1 downto 0); -- operand B, or immediate
        StatusIn    : in    std_logic_vector(REGSIZE-1 downto 0);

        RegOut      : out   std_logic_vector(REGSIZE-1 downto 0); -- output result
        StatusOut   : out   std_logic_vector(REGSIZE-1 downto 0)  -- status register output
    );
end ALU;

architecture behavioral of ALU is

-- internal signals
signal AdderOut     : std_logic_vector(REGSIZE-1 downto 0); -- adder/subtracter output
signal CarryOut     : std_logic_vector(REGSIZE-1 downto 0); -- carry for adder/subtracter

signal ASCout       : std_logic;
signal Bin          : std_logic_vector(REGSIZE-1 downto 0); -- B Input to the adder/subber

signal Fout         : std_logic_vector(REGSIZE-1 downto 0); -- f block output

signal SRout        : std_logic_vector(REGSIZE-1 downto 0); -- shifter/rotator block output

signal Bitout       : std_logic_vector(REGSIZE-1 downto 0); -- bit set block output

signal SwapOut      : std_logic_vector(REGSIZE-1 downto 0); -- swap block output

signal MulOut       : std_logic_vector(REGSIZE-1 downto 0); -- MUL block output

signal RegBuff      : std_logic_vector(REGSIZE-1 downto 0); -- buffer for output result

-- internal status signals
signal VFlag        : std_logic; -- signed overflow status flag
signal NFlag        : std_logic;
signal CFlag        : std_logic;

signal CIn          : std_logic; -- carry in from adder sel

signal comnegR      : std_logic_vector(REGSIZE-1 downto 0);
---- component declarations

component Mux8to1 is
    port(
        S0          :  in      std_logic;  -- mux sel(0)
        S1          :  in      std_logic;  -- mux sel(1)
        S2          :  in      std_logic;  -- mux sel(2)
        SIn0        :  in      std_logic;  -- mux inputs
        SIn1        :  in      std_logic;  -- mux inputs
        SIn2        :  in      std_logic;  -- mux inputs
        SIn3        :  in      std_logic;  -- mux inputs
        SIn4        :  in      std_logic;  -- mux inputs
        SIn5        :  in      std_logic;  -- mux inputs
        SIn6        :  in      std_logic;  -- mux inputs
        SIn7        :  in      std_logic;  -- mux inputs
        SOut        :  out     std_logic   -- mux output
      );
end component;

component Mux4to1 is
    port(
        S0          :  in      std_logic;  -- mux sel(0)
        S1          :  in      std_logic;  -- mux sel(1)
        SIn0        :  in      std_logic;  -- mux inputs
        SIn1        :  in      std_logic;  -- mux inputs
        SIn2        :  in      std_logic;  -- mux inputs
        SIn3        :  in      std_logic;  -- mux inputs
        SOut        :  out     std_logic   -- mux output
      );
end component;

component fullAdder is
    port(
        A           :  in      std_logic;  -- adder input
        B           :  in      std_logic;  -- adder input
        Cin         :  in      std_logic;  -- carry in value
        Cout        :  out     std_logic;  -- carry out value
        Sum         :  out     std_logic   -- sum of A, B with carry in
      );
end component;

begin
    -- fblock
    GenFBlock:  for i in REGSIZE-1 downto 0 generate
      FBlocki: Mux4to1
        port map(
            S0          => RegB(i),
            S1          => RegA(i),
            SIn0        => ALUFOp(0),
            SIn1        => ALUFOp(1),
            SIn2        => ALUFOp(2),
            SIn3        => ALUFOp(3),
            SOut        => FOut(i)
      );
      end generate GenFBlock;

    -- clear or set A, for use with COM or NEG
    -- TODO explain?
    GenAClr: for i in REGSIZE-1 downto 0 generate
        comnegR(i) <= (RegA(i) and CNCtrl(OP_CN_AND)) or CNCtrl(OP_CN_OR);
    end generate GenAClr;

    -- adder/subtracter carry in MUX
    adderCarry: Mux4to1
        port map(
            S0          => ALUASOp(CARRY_S0),
            S1          => ALUASOp(CARRY_S1),
            SIn0        => '0',
            SIn1        => '1',
            SIn2        => StatusIn(0),
            SIn3        => not StatusIn(0),
            SOut        => CIn
      );

    -- flip bits in B if subtracting
    SubXOR: for i in REGSIZE-1 downto 0 generate
        Bin(i) <= FOut(i) xor ALUOp(SUBFLAG);
    end generate SubXOR;

    adder0: fullAdder --TODO check
    port map(
        A           => comnegR(0),
        B           => Bin(0),
        Cin         => CIn,
        Cout        => Carryout(0),
        Sum         => AdderOut(0)
  );
  -- other bits
  GenAdder:  for i in 1 to REGSIZE - 1 generate
  adderi: fullAdder
    port map(
        A           => comnegR(i),
        B           => Bin(i),
        Cin         => CarryOut(i-1),
        Cout        => Carryout(i),
        Sum         => AdderOut(i)
  );
  end generate GenAdder;

    -- shifter/rotator
    -- assign middle and low bits
    SROut(REGSIZE - 2 downto 0) <= RegA(REGSIZE - 1 downto 1);
    -- assign high bit
    SRMux: Mux4to1
        port map(
            S0          => ALUOp(0),
            S1          => ALUOp(1),
            SIn0        => '0',             -- LSR high bit = 0
            SIn1        => RegA(REGSIZE-1), -- ASR high bit constant
            SIn2        => StatusIn(0),     -- ROR high bit = carry in
            SIn3        => 'X',
            SOut        => SROut(REGSIZE-1)
      );

    -- transfer bit loading
    -- RegB holds Immediate value TODO
    BIT_OP : for i in REGSIZE-1 downto 0 generate
        Bitout(i)   <=  StatusIn(6) when i = to_integer(unsigned(RegB(2 downto 0))) else
                        RegA(i);
    end generate;

    -- SWAP block
    -- switches high and low nibble of A input
    SWAP_OP : for i in REGSIZE-1 downto 0 generate
        if i >= NIBBLE then
            SwapOut(i) <= RegA(i-NIBBLE);
        else
            SwapOut(i) <= RegA(i+NIBBLE);
        end if;
    end generate;

    -- final ALU select mux
    GenALUSel:  for i in REGSIZE-1 downto 0 generate
    ALUSelMux: Mux8to1
        port map(
            S0          => ALUSel(0),
            S1          => ALUSel(1),
            S2          => ALUSel(2),
            SIn0        => AdderOut(i),
            SIn1        => FOut(i),
            SIn2        => SROut(i),
            SIn3        => SwapOut(i),
            SIn4        => MulOut(i),
            SIn5        => Bitout(i),
            SIn6        => 'X',             -- nothing outputted during SReg bit setting
            SIn7        => 'X',
            SOut        => RegBuff(i)
      );
      end generate GenALUSel;


    RegOut <= RegBuff;

    -- Status Register logic

    -- interrupt bit
     StatusOut(7) <= StatusIn(7) when BitMask(7) = '0' else
                     BSetClr when ALUSel = BSET else
                    '0';

    -- transfer bit
    StatusOut(6) <= StatusIn(6) when BitMask(6) = '0' else
<<<<<<< HEAD
                    RegA(to_integer(unsigned(RegB(2 downto 0)))) when ALUSel = BOUT else
                            '0'; -- update if transfer bit is set or cleared
=======
                    RegA(to_integer(unsigned(RegB))) when ALUSel = BOUT and to_integer(unsigned(RegB)) < 8 else
                    BSetClr when ALUSel = BSET else
                    '0'; -- update if transfer bit is set or cleared
>>>>>>> 29a49738

    -- half carry
    StatusOut(5) <= StatusIn(5) when BitMask(5) = '0' else
                    BSetClr when ALUSel = BSET else
                    CarryOut(HALFCARRYBIT) when ALUOp(SUBFLAG) = OP_ADD else
                    not CarryOut(HALFCARRYBIT);     -- carry flag opposite when subtracting

     -- corrected signed
    StatusOut(4) <= StatusIn(4) when BitMask(4) = '0' else
                    BSetClr when ALUSel = BSET else
                    NFlag xor VFlag;

    -- signed overflow
    VFlag <= StatusIn(3) when BitMask(3) = '0' else
             BSetClr when ALUSel = BSET else
            '1' when (ALUSEL = ADDSUBEN and CarryOut(REGSIZE-1) /= CarryOut(REGSIZE-2)) else -- 1 if signed overflow
            '0' when (ALUSEL = ADDSUBEN or  ALUSEL = FBLOCKEN) else -- 0 if no overflow or logical op
            NFlag xor CFlag;  --N xor C for shift operations
    StatusOut(3) <= VFlag;

    -- negative
    NFlag <= StatusIn(2) when BitMask(2) = '0' else
             BSetClr when ALUSel = BSET else
            RegBuff(REGSIZE-1); -- set based on sign bit
    StatusOut(2) <= NFlag;

    -- zero flag
    StatusOut(1) <= StatusIn(1) when BitMask(1) = '0' else
                    BSetClr when ALUSel = BSET else
                    '0' when CPC = '1' and StatusIn(1) = '0' else -- and zero flag if performing cpc
                    '1' when RegBuff = ZERO8 else -- compare with 0
                    '0';
    -- carry
    CFlag <= StatusIn(0) when BitMask(0) = '0' else
                    BSetClr when ALUSel = BSET else
                    ASCout when ALUSel = ADDSUBEN and ALUOp(SUBFLAG) = OP_ADD else
                    not ASCout when ALUSel = ADDSUBEN else     -- carry flag opposite when subtracting
                    '1' when ALUSel = FBLOCKEN else -- set for logical operations
                    RegA(0); -- when ALUSel = SHIFTEN;
    StatusOut(0) <= CFlag;
end behavioral;<|MERGE_RESOLUTION|>--- conflicted
+++ resolved
@@ -257,14 +257,9 @@
 
     -- transfer bit
     StatusOut(6) <= StatusIn(6) when BitMask(6) = '0' else
-<<<<<<< HEAD
-                    RegA(to_integer(unsigned(RegB(2 downto 0)))) when ALUSel = BOUT else
-                            '0'; -- update if transfer bit is set or cleared
-=======
                     RegA(to_integer(unsigned(RegB))) when ALUSel = BOUT and to_integer(unsigned(RegB)) < 8 else
                     BSetClr when ALUSel = BSET else
                     '0'; -- update if transfer bit is set or cleared
->>>>>>> 29a49738
 
     -- half carry
     StatusOut(5) <= StatusIn(5) when BitMask(5) = '0' else
